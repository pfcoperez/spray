package spray.httpx.unmarshalling

<<<<<<< HEAD
import java.io.{ ByteArrayOutputStream, ByteArrayInputStream }
import org.jvnet.mimepull.{ MIMEMessage, MIMEConfig }
import org.parboiled.common.FileUtils
import scala.collection.JavaConverters._
import scala.util.control.NonFatal
import spray.http.parser.HttpParser
import spray.util._
import spray.http._
import MediaTypes._
import MediaRanges._
import HttpHeaders._
import HttpCharsets._

trait MultipartUnmarshallers {

  private[this] val mimeParsingConfig = {
    val config = new MIMEConfig
    config.setMemoryThreshold(-1) // use only in-memory parsing
    config
  }

  private def convertMimeMessage(mimeMsg: MIMEMessage): Seq[BodyPart] = {
    mimeMsg.getAttachments.asScala.map { part ⇒
      val rawHeaders: List[HttpHeader] =
        part.getAllHeaders.asScala.map(h ⇒ RawHeader(h.getName, h.getValue))(collection.breakOut)
      HttpParser.parseHeaders(rawHeaders) match {
        case (Nil, headers) ⇒
          val contentType = headers.mapFind { case `Content-Type`(t) ⇒ Some(t); case _ ⇒ None }
            .getOrElse(ContentType(`text/plain`, `US-ASCII`)) // RFC 2046 section 5.1
          val outputStream = new ByteArrayOutputStream
          FileUtils.copyAll(part.readOnce(), outputStream)
          BodyPart(HttpEntity(contentType, outputStream.toByteArray), headers)
        case (errors, _) ⇒ sys.error("Multipart part contains %s illegal header(s):\n%s"
          .format(errors.size, errors.mkString("\n")))
      }
    }(collection.breakOut)
  }

  implicit val MultipartContentUnmarshaller = Unmarshaller[MultipartContent](`multipart/*`) {
    case HttpBody(contentType, buffer) ⇒
      contentType.mediaType.parameters.get("boundary") match {
        case None | Some("") ⇒
          sys.error("Content-Type with a multipart media type must have a non-empty 'boundary' parameter")
        case Some(boundary) ⇒
          val mimeMsg = new MIMEMessage(new ByteArrayInputStream(buffer), boundary, mimeParsingConfig)
          MultipartContent(convertMimeMessage(mimeMsg))
      }
    case EmptyEntity ⇒ MultipartContent.Empty
  }

  implicit val MultipartFormDataUnmarshaller = new SimpleUnmarshaller[MultipartFormData] {
    val canUnmarshalFrom = ContentTypeRange(`multipart/form-data`) :: Nil

    def unmarshal(entity: HttpEntity) =
      MultipartContentUnmarshaller(entity).right.flatMap { mpContent ⇒
        try {
          checkValid(mpContent.parts)
          Right(MultipartFormData(mpContent.parts))
        } catch {
          case NonFatal(ex) ⇒
            Left(MalformedContent("Illegal multipart/form-data content: " + ex.getMessage.nullAsEmpty, ex))
        }
      }

    def checkValid(parts: Seq[BodyPart]): Unit = {
      parts.foreach { part ⇒
        if (part.headers.map(_.lowercaseName).toSet.size != part.headers.size)
          sys.error("duplicate header names")
      }
      val contentDispositionNames = parts.map(_.headers.mapFind {
        case `Content-Disposition`("form-data", parms) ⇒ parms.get("name")
        case _                                         ⇒ None
      } getOrElse sys.error("unnamed body part (no Content-Disposition header or no 'name' parameter)"))
      if (contentDispositionNames.size != contentDispositionNames.toSet.size)
        sys.error("duplicate 'name' parameter values in Content-Disposition headers")
    }
  }
}

object MultipartUnmarshallers extends MultipartUnmarshallers
=======
@deprecated("Moved to FormDataUnmarshallers", "version after 1.0-M8")
trait MultipartUnmarshallers extends FormDataUnmarshallers
@deprecated("Moved to FormDataUnmarshallers", "version after 1.0-M8")
object MultipartUnmarshallers extends FormDataUnmarshallers
>>>>>>> f4a92f0c
<|MERGE_RESOLUTION|>--- conflicted
+++ resolved
@@ -1,89 +1,6 @@
 package spray.httpx.unmarshalling
 
-<<<<<<< HEAD
-import java.io.{ ByteArrayOutputStream, ByteArrayInputStream }
-import org.jvnet.mimepull.{ MIMEMessage, MIMEConfig }
-import org.parboiled.common.FileUtils
-import scala.collection.JavaConverters._
-import scala.util.control.NonFatal
-import spray.http.parser.HttpParser
-import spray.util._
-import spray.http._
-import MediaTypes._
-import MediaRanges._
-import HttpHeaders._
-import HttpCharsets._
-
-trait MultipartUnmarshallers {
-
-  private[this] val mimeParsingConfig = {
-    val config = new MIMEConfig
-    config.setMemoryThreshold(-1) // use only in-memory parsing
-    config
-  }
-
-  private def convertMimeMessage(mimeMsg: MIMEMessage): Seq[BodyPart] = {
-    mimeMsg.getAttachments.asScala.map { part ⇒
-      val rawHeaders: List[HttpHeader] =
-        part.getAllHeaders.asScala.map(h ⇒ RawHeader(h.getName, h.getValue))(collection.breakOut)
-      HttpParser.parseHeaders(rawHeaders) match {
-        case (Nil, headers) ⇒
-          val contentType = headers.mapFind { case `Content-Type`(t) ⇒ Some(t); case _ ⇒ None }
-            .getOrElse(ContentType(`text/plain`, `US-ASCII`)) // RFC 2046 section 5.1
-          val outputStream = new ByteArrayOutputStream
-          FileUtils.copyAll(part.readOnce(), outputStream)
-          BodyPart(HttpEntity(contentType, outputStream.toByteArray), headers)
-        case (errors, _) ⇒ sys.error("Multipart part contains %s illegal header(s):\n%s"
-          .format(errors.size, errors.mkString("\n")))
-      }
-    }(collection.breakOut)
-  }
-
-  implicit val MultipartContentUnmarshaller = Unmarshaller[MultipartContent](`multipart/*`) {
-    case HttpBody(contentType, buffer) ⇒
-      contentType.mediaType.parameters.get("boundary") match {
-        case None | Some("") ⇒
-          sys.error("Content-Type with a multipart media type must have a non-empty 'boundary' parameter")
-        case Some(boundary) ⇒
-          val mimeMsg = new MIMEMessage(new ByteArrayInputStream(buffer), boundary, mimeParsingConfig)
-          MultipartContent(convertMimeMessage(mimeMsg))
-      }
-    case EmptyEntity ⇒ MultipartContent.Empty
-  }
-
-  implicit val MultipartFormDataUnmarshaller = new SimpleUnmarshaller[MultipartFormData] {
-    val canUnmarshalFrom = ContentTypeRange(`multipart/form-data`) :: Nil
-
-    def unmarshal(entity: HttpEntity) =
-      MultipartContentUnmarshaller(entity).right.flatMap { mpContent ⇒
-        try {
-          checkValid(mpContent.parts)
-          Right(MultipartFormData(mpContent.parts))
-        } catch {
-          case NonFatal(ex) ⇒
-            Left(MalformedContent("Illegal multipart/form-data content: " + ex.getMessage.nullAsEmpty, ex))
-        }
-      }
-
-    def checkValid(parts: Seq[BodyPart]): Unit = {
-      parts.foreach { part ⇒
-        if (part.headers.map(_.lowercaseName).toSet.size != part.headers.size)
-          sys.error("duplicate header names")
-      }
-      val contentDispositionNames = parts.map(_.headers.mapFind {
-        case `Content-Disposition`("form-data", parms) ⇒ parms.get("name")
-        case _                                         ⇒ None
-      } getOrElse sys.error("unnamed body part (no Content-Disposition header or no 'name' parameter)"))
-      if (contentDispositionNames.size != contentDispositionNames.toSet.size)
-        sys.error("duplicate 'name' parameter values in Content-Disposition headers")
-    }
-  }
-}
-
-object MultipartUnmarshallers extends MultipartUnmarshallers
-=======
 @deprecated("Moved to FormDataUnmarshallers", "version after 1.0-M8")
 trait MultipartUnmarshallers extends FormDataUnmarshallers
 @deprecated("Moved to FormDataUnmarshallers", "version after 1.0-M8")
-object MultipartUnmarshallers extends FormDataUnmarshallers
->>>>>>> f4a92f0c
+object MultipartUnmarshallers extends FormDataUnmarshallers