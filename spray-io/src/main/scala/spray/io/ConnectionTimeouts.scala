--- conflicted
+++ resolved
@@ -49,14 +49,8 @@
             case write: Tcp.WriteCommand ⇒
               commandPL(write)
               become(atWork(writePossiblyPending = true))
-<<<<<<< HEAD
-            case SetIdleTimeout(newTimeout) ⇒
-              timeout = newTimeout; resetDeadline()
-            case cmd ⇒ commandPL(cmd)
-=======
             case SetIdleTimeout(newTimeout) ⇒ { timeout = newTimeout; resetDeadline() }
             case cmd                        ⇒ commandPL(cmd)
->>>>>>> ec71aace
           }
           val eventPipeline: EPL = {
             case x: Tcp.Received ⇒
@@ -76,17 +70,9 @@
           commandPL(TestWrite)
 
           def commandPipeline = {
-<<<<<<< HEAD
-            case write: Tcp.WriteCommand ⇒
-              become(atWork(writePossiblyPending = true)); outer.commandPipeline(write)
-            case SetIdleTimeout(newTimeout) ⇒
-              timeout = newTimeout; resetDeadline()
-            case cmd ⇒ commandPL(cmd)
-=======
             case write: Tcp.WriteCommand    ⇒ { become(atWork(writePossiblyPending = true)); outer.commandPipeline(write) }
             case SetIdleTimeout(newTimeout) ⇒ { timeout = newTimeout; resetDeadline() }
             case cmd                        ⇒ commandPL(cmd)
->>>>>>> ec71aace
           }
           def eventPipeline = {
             // case Tcp.Received not necessary because we are just waiting for the TestWrite acknowledgements in this state.
