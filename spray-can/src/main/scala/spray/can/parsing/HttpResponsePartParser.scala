/*
 * Copyright © 2011-2013 the spray project <http://spray.io>
 *
 * Licensed under the Apache License, Version 2.0 (the "License");
 * you may not use this file except in compliance with the License.
 * You may obtain a copy of the License at
 *
 * http://www.apache.org/licenses/LICENSE-2.0
 *
 * Unless required by applicable law or agreed to in writing, software
 * distributed under the License is distributed on an "AS IS" BASIS,
 * WITHOUT WARRANTIES OR CONDITIONS OF ANY KIND, either express or implied.
 * See the License for the specific language governing permissions and
 * limitations under the License.
 */

package spray.can.parsing

import scala.annotation.tailrec
import akka.util.ByteString
import spray.http._
import HttpHeaders._
import CharUtils._

private[can] class HttpResponsePartParser(_settings: ParserSettings)(_headerParser: HttpHeaderParser = HttpHeaderParser(_settings))
    extends HttpMessagePartParser(_settings, _headerParser) {
  import HttpResponsePartParser.NoMethod

  private[this] var requestMethodForCurrentResponse: HttpMethod = NoMethod
  private[this] var statusCode: StatusCode = StatusCodes.OK

  def copyWith(warnOnIllegalHeader: ErrorInfo ⇒ Unit) =
    new HttpResponsePartParser(settings)(headerParser.copyWith(warnOnIllegalHeader))

  def setRequestMethodForNextResponse(method: HttpMethod): Unit =
    requestMethodForCurrentResponse = method

<<<<<<< HEAD
  override def apply(input: ByteString): Result[HttpResponsePart] = fail("Unexpected server response")

  def parseMessage(input: ByteString): Result[HttpResponsePart] = {
    var cursor = parseProtocol(input)
    if (byteChar(input, cursor) == ' ') {
      cursor = parseStatusCode(input, cursor + 1)
      cursor = parseReason(input, cursor)()
      parseHeaderLines(input, cursor) match {
        case _: Result.Expect100Continue ⇒ fail("'Expect: 100-continue' is not allowed in HTTP responses")
        case result                      ⇒ result
      }
    } else badProtocol
  }
=======
  def parseMessage(input: CompactByteString, offset: Int): Result =
    if (input.isEmpty || offset == input.size || (requestMethodForCurrentResponse ne NoMethod)) {
      var cursor = parseProtocol(input, offset)
      if (byteChar(input, cursor) == ' ') {
        cursor = parseStatusCode(input, cursor + 1)
        cursor = parseReason(input, cursor)()
        parseHeaderLines(input, cursor)
      } else badProtocol
    } else fail("Unexpected server response", input.drop(offset).utf8String)
>>>>>>> 4d711d8e

  def badProtocol = throw new ParsingException("The server-side HTTP version is not supported")

  def parseStatusCode(input: ByteString, cursor: Int): Int = {
    def badStatusCode = throw new ParsingException("Illegal response status code")
    def intValue(offset: Int): Int = {
      val c = byteChar(input, cursor + offset)
      if (isDigit(c)) c - '0' else badStatusCode
    }
    if (byteChar(input, cursor + 3) == ' ') {
      val code = intValue(0) * 100 + intValue(1) * 10 + intValue(2)
      statusCode =
        if (code != 200) StatusCodes.getForKey(code) match {
          case Some(x) ⇒ x
          case None    ⇒ badStatusCode
        }
        else StatusCodes.OK
      cursor + 4
    } else badStatusCode
  }

  @tailrec private def parseReason(input: ByteString, startIx: Int)(cursor: Int = startIx): Int =
    if (cursor - startIx <= settings.maxResponseReasonLength)
      if (byteChar(input, cursor) == '\r' && byteChar(input, cursor + 1) == '\n') cursor + 2
      else parseReason(input, startIx)(cursor + 1)
    else throw new ParsingException("Response reason phrase exceeds the configured limit of " +
      settings.maxResponseReasonLength + " characters")

  // http://tools.ietf.org/html/draft-ietf-httpbis-p1-messaging-22#section-3.3
  def parseEntity(headers: List[HttpHeader], input: ByteString, bodyStart: Int, clh: Option[`Content-Length`],
                  cth: Option[`Content-Type`], teh: Option[`Transfer-Encoding`], hostHeaderPresent: Boolean,
                  closeAfterResponseCompletion: Boolean): Result =
    if (statusCode.allowsEntity && (requestMethodForCurrentResponse ne HttpMethods.HEAD)) {
      teh match {
        case Some(te) if te.encodings.size == 1 && te.hasChunked ⇒
          if (clh.isEmpty) {
            emit(ChunkedResponseStart(message(headers, HttpEntity.Empty)), closeAfterResponseCompletion) {
              parseChunk(input, bodyStart, closeAfterResponseCompletion)
            }
          } else fail("A chunked request must not contain a Content-Length header.")

        case Some(te) ⇒ fail(te.toString + " is not supported by this client")

        case None ⇒ clh match {
          case Some(`Content-Length`(contentLength)) ⇒
            if (contentLength == 0) {
              emit(message(headers, HttpEntity.Empty), closeAfterResponseCompletion) {
                parseMessageSafe(input, bodyStart)
              }
            } else if (contentLength <= settings.maxContentLength)
              parseFixedLengthBody(headers, input, bodyStart, contentLength, cth, closeAfterResponseCompletion)
            else fail("Response Content-Length " + contentLength + " exceeds the configured limit of " +
              settings.maxContentLength)

          case None ⇒ parseToCloseBody(headers, input, bodyStart, cth)
        }
      }
    } else emit(message(headers, HttpEntity.Empty), closeAfterResponseCompletion) {
      parseMessageSafe(input, bodyStart)
    }

  def parseToCloseBody(headers: List[HttpHeader], input: ByteString, bodyStart: Int,
                       cth: Option[`Content-Type`]): Result = {
    val currentBodySize = input.length - bodyStart
<<<<<<< HEAD

    if (currentBodySize <= settings.maxContentLength) {
      if (currentBodySize >= settings.autoChunkingThreshold) {
        parse = autoChunkToCloseBody
        Result.Ok(chunkStartMessage(headers), input.drop(bodyStart).compact, closeAfterResponseCompletion = true)
      } else {
        parse = { more ⇒
          if (more.isEmpty) {
            parse = this
            val part = message(headers, entity(cth, input drop bodyStart))
            Result.Ok(part, ByteString.empty, closeAfterResponseCompletion = true)
          } else parseToCloseBody(headers, input ++ more, bodyStart, cth)
=======
    if (currentBodySize <= settings.maxContentLength)
      if (currentBodySize < settings.autoChunkingThreshold)
        Result.NeedMoreData {
          case CompactByteString.empty ⇒
            emit(message(headers, entity(cth, input drop bodyStart)), closeAfterResponseCompletion = true) {
              Result.IgnoreAllFurtherInput
            }
          case more ⇒ parseToCloseBody(headers, input ++ more, bodyStart, cth)
>>>>>>> 4d711d8e
        }
      else emit(chunkStartMessage(headers), closeAfterResponseCompletion = true) {
        if (currentBodySize > 0)
          emit(MessageChunk(HttpData(input drop bodyStart)), closeAfterResponseCompletion = true)(autoChunkToCloseBody)
        else autoChunkToCloseBody
      }
<<<<<<< HEAD
    } else fail("Response entity exceeds the configured limit of " + settings.maxContentLength + " bytes")
  }
  def autoChunkToCloseBody: ByteString ⇒ Result[HttpResponsePart] = { more ⇒
    val part =
      if (more.isEmpty) {
        parse = this
        ChunkedMessageEnd
      } else MessageChunk(HttpData(more))
    Result.Ok(part, ByteString.empty, closeAfterResponseCompletion = true)
=======
    else fail(s"Response entity exceeds the configured limit of ${settings.maxContentLength} bytes")
  }

  // could be a val but we save the allocation in the most common case of not having an auto-chunked to-close body
  def autoChunkToCloseBody: Result = Result.NeedMoreData {
    case CompactByteString.empty ⇒
      emit(ChunkedMessageEnd, closeAfterResponseCompletion = true) { Result.IgnoreAllFurtherInput }
    case more ⇒
      emit(MessageChunk(HttpData(more)), closeAfterResponseCompletion = true)(autoChunkToCloseBody)
>>>>>>> 4d711d8e
  }

  def message(headers: List[HttpHeader], entity: HttpEntity) = HttpResponse(statusCode, entity, headers, protocol)
  def chunkStartMessage(headers: List[HttpHeader]) = ChunkedResponseStart(message(headers, HttpEntity.Empty))
}

private[can] object HttpResponsePartParser {
  val NoMethod = HttpMethod.custom("NONE", safe = false, idempotent = false, entityAccepted = false)
}<|MERGE_RESOLUTION|>--- conflicted
+++ resolved
@@ -35,22 +35,7 @@
   def setRequestMethodForNextResponse(method: HttpMethod): Unit =
     requestMethodForCurrentResponse = method
 
-<<<<<<< HEAD
-  override def apply(input: ByteString): Result[HttpResponsePart] = fail("Unexpected server response")
-
-  def parseMessage(input: ByteString): Result[HttpResponsePart] = {
-    var cursor = parseProtocol(input)
-    if (byteChar(input, cursor) == ' ') {
-      cursor = parseStatusCode(input, cursor + 1)
-      cursor = parseReason(input, cursor)()
-      parseHeaderLines(input, cursor) match {
-        case _: Result.Expect100Continue ⇒ fail("'Expect: 100-continue' is not allowed in HTTP responses")
-        case result                      ⇒ result
-      }
-    } else badProtocol
-  }
-=======
-  def parseMessage(input: CompactByteString, offset: Int): Result =
+  def parseMessage(input: ByteString, offset: Int): Result =
     if (input.isEmpty || offset == input.size || (requestMethodForCurrentResponse ne NoMethod)) {
       var cursor = parseProtocol(input, offset)
       if (byteChar(input, cursor) == ' ') {
@@ -59,7 +44,6 @@
         parseHeaderLines(input, cursor)
       } else badProtocol
     } else fail("Unexpected server response", input.drop(offset).utf8String)
->>>>>>> 4d711d8e
 
   def badProtocol = throw new ParsingException("The server-side HTTP version is not supported")
 
@@ -124,56 +108,29 @@
   def parseToCloseBody(headers: List[HttpHeader], input: ByteString, bodyStart: Int,
                        cth: Option[`Content-Type`]): Result = {
     val currentBodySize = input.length - bodyStart
-<<<<<<< HEAD
-
-    if (currentBodySize <= settings.maxContentLength) {
-      if (currentBodySize >= settings.autoChunkingThreshold) {
-        parse = autoChunkToCloseBody
-        Result.Ok(chunkStartMessage(headers), input.drop(bodyStart).compact, closeAfterResponseCompletion = true)
-      } else {
-        parse = { more ⇒
-          if (more.isEmpty) {
-            parse = this
-            val part = message(headers, entity(cth, input drop bodyStart))
-            Result.Ok(part, ByteString.empty, closeAfterResponseCompletion = true)
-          } else parseToCloseBody(headers, input ++ more, bodyStart, cth)
-=======
     if (currentBodySize <= settings.maxContentLength)
       if (currentBodySize < settings.autoChunkingThreshold)
         Result.NeedMoreData {
-          case CompactByteString.empty ⇒
+          case ByteString.empty ⇒
             emit(message(headers, entity(cth, input drop bodyStart)), closeAfterResponseCompletion = true) {
               Result.IgnoreAllFurtherInput
             }
           case more ⇒ parseToCloseBody(headers, input ++ more, bodyStart, cth)
->>>>>>> 4d711d8e
         }
       else emit(chunkStartMessage(headers), closeAfterResponseCompletion = true) {
         if (currentBodySize > 0)
           emit(MessageChunk(HttpData(input drop bodyStart)), closeAfterResponseCompletion = true)(autoChunkToCloseBody)
         else autoChunkToCloseBody
       }
-<<<<<<< HEAD
-    } else fail("Response entity exceeds the configured limit of " + settings.maxContentLength + " bytes")
-  }
-  def autoChunkToCloseBody: ByteString ⇒ Result[HttpResponsePart] = { more ⇒
-    val part =
-      if (more.isEmpty) {
-        parse = this
-        ChunkedMessageEnd
-      } else MessageChunk(HttpData(more))
-    Result.Ok(part, ByteString.empty, closeAfterResponseCompletion = true)
-=======
-    else fail(s"Response entity exceeds the configured limit of ${settings.maxContentLength} bytes")
+    else fail("Response entity exceeds the configured limit of " + settings.maxContentLength + " bytes")
   }
 
   // could be a val but we save the allocation in the most common case of not having an auto-chunked to-close body
   def autoChunkToCloseBody: Result = Result.NeedMoreData {
-    case CompactByteString.empty ⇒
+    case ByteString.empty ⇒
       emit(ChunkedMessageEnd, closeAfterResponseCompletion = true) { Result.IgnoreAllFurtherInput }
     case more ⇒
       emit(MessageChunk(HttpData(more)), closeAfterResponseCompletion = true)(autoChunkToCloseBody)
->>>>>>> 4d711d8e
   }
 
   def message(headers: List[HttpHeader], entity: HttpEntity) = HttpResponse(statusCode, entity, headers, protocol)
