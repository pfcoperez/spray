--- conflicted
+++ resolved
@@ -123,12 +123,7 @@
       val offset = bodyStart + length.toInt
       val msg = message(headers, entity(cth, input.slice(bodyStart, offset)))
       emit(msg, closeAfterResponseCompletion) {
-<<<<<<< HEAD
         parseMessageSafe(input.drop(offset))
-=======
-        if (input.isCompact) parseMessageSafe(input, offset)
-        else parseMessageSafe(input.drop(offset))
->>>>>>> 06efe9cf
       }
     } else needMoreData(input, bodyStart)(parseFixedLengthBody(headers, _, _, length, cth, closeAfterResponseCompletion))
 
@@ -198,12 +193,7 @@
       emit(chunk, closeAfterResponseCompletion) {
         if (chunkSize == remainingBytes) // last chunk
           emit(ChunkedMessageEnd, closeAfterResponseCompletion) {
-<<<<<<< HEAD
-            parseMessageSafe(input.drop(chunkEnd).compact)
-=======
-            if (input.isCompact) parseMessageSafe(input, chunkEnd)
-            else parseMessageSafe(input.drop(chunkEnd))
->>>>>>> 06efe9cf
+            parseMessageSafe(input.drop(chunkEnd))
           }
         else parseBodyWithAutoChunking(input, chunkEnd, remainingBytes - chunkSize, closeAfterResponseCompletion)
       }
@@ -218,12 +208,6 @@
     HttpEntity(contentType, HttpData(body.compact))
   }
 
-<<<<<<< HEAD
-  def drop(input: ByteString, n: Int): ByteString =
-    if (input.length == n) ByteString.empty else input.drop(n).compact
-
-=======
->>>>>>> 06efe9cf
   def needMoreData(input: ByteString, offset: Int)(next: (ByteString, Int) ⇒ Result): Result =
     if (offset == input.length) Result.NeedMoreData(next(_, 0))
     else Result.NeedMoreData(more ⇒ next(input ++ more, offset))
