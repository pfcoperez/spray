--- conflicted
+++ resolved
@@ -85,15 +85,9 @@
       parserSettings.sslSessionInfoHeader ? SSLSessionInfoSupport >>
       ResponseParsing(parserSettings) >>
       RequestRendering(settings) >>
-<<<<<<< HEAD
       (reapingCycle.isFinite && idleTimeout.isFinite) ? ConnectionTimeouts(idleTimeout) >>
-      SslTlsSupport(maxEncryptionChunkSize, parserSettings.sslSessionInfoHeader) >>
+      SslTlsSupport(maxEncryptionChunkSize, parserSettings.sslSessionInfoHeader, tracing = sslTracing) >>
       (idleTimeout.isFinite || requestTimeout.isFinite) ? TickGenerator(reapingCycle)
-=======
-      ConnectionTimeouts(idleTimeout) ? (reapingCycle.isFinite && idleTimeout.isFinite) >>
-      SslTlsSupport(maxEncryptionChunkSize, parserSettings.sslSessionInfoHeader, tracing = sslTracing) >>
-      TickGenerator(reapingCycle) ? (idleTimeout.isFinite || requestTimeout.isFinite)
->>>>>>> 1ec33d19
   }
 
 }
