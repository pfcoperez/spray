--- conflicted
+++ resolved
@@ -83,11 +83,7 @@
           val commandPipeline = commandPL
 
           val eventPipeline: EPL = {
-<<<<<<< HEAD
-            case Tcp.Received(data: ByteString) ⇒
-=======
             case Tcp.Received(data) ⇒
->>>>>>> 06efe9cf
               try handleParsingResult(parser(data))
               catch {
                 case e: ExceptionWithErrorInfo ⇒ handleError(StatusCodes.BadRequest, e.info)
