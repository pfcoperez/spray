--- conflicted
+++ resolved
@@ -27,12 +27,9 @@
 import spray.util.Utils._
 import spray.httpx.RequestBuilding._
 import spray.http._
+import spray.testkit._
 import HttpHeaders._
-<<<<<<< HEAD
-import spray.testkit._
-=======
 import StatusCodes._
->>>>>>> 66d0edf8
 
 class SprayCanClientSpec extends Specification {
 
@@ -263,8 +260,8 @@
     }
 
     "perform a redirect when max-redirects is > 0" in new TestSetup {
-      val redirectConf = system.settings.config withValue
-        ("spray.can.host-connector.max-redirects", ConfigValueFactory.fromAnyRef(5))
+      val redirectConf =
+        ConfigFactory.parseString("spray.can.host-connector.max-redirects = 5") withFallback system.settings.config
 
       val request = Get("/def") ~> Host(hostname, port)
       val probe = TestProbe()
@@ -279,7 +276,7 @@
       val serverHandler2 = acceptConnection()
       val req = serverHandler2.expectMsgType[HttpRequest]
       req.method === HttpMethods.GET
-      req.uri.toString === s"http://$hostname:$port/go-here"
+      req.uri.toString === "http://" + hostname + ':' + port + "/go-here"
 
       serverHandler2.reply(HttpResponse(entity = "ok"))
       val r = probe.expectMsgType[HttpResponse]
@@ -289,8 +286,8 @@
     }
 
     "only follow one redirect when max-redirects is set to 1" in new TestSetup {
-      val redirectConf = system.settings.config withValue
-        ("spray.can.host-connector.max-redirects", ConfigValueFactory.fromAnyRef(1))
+      val redirectConf =
+        ConfigFactory.parseString("spray.can.host-connector.max-redirects = 1") withFallback system.settings.config
 
       val request = Get("/def") ~> Host(hostname, port)
       val probe = TestProbe()
@@ -305,7 +302,7 @@
       val serverHandler2 = acceptConnection()
       val req = serverHandler2.expectMsgType[HttpRequest]
       req.method === HttpMethods.GET
-      req.uri.toString === s"http://$hostname:$port/go-here"
+      req.uri.toString === "http://" + hostname + ':' + port + "/go-here"
       serverHandler2.reply(HttpResponse(status = TemporaryRedirect, headers = Location("/now-go-here") :: Nil))
 
       val r = probe.expectMsgType[HttpResponse]
@@ -316,8 +313,8 @@
     }
 
     "follow 302 redirect for a POST request with a GET request" in new TestSetup {
-      val redirectConf = system.settings.config withValue
-        ("spray.can.host-connector.max-redirects", ConfigValueFactory.fromAnyRef(5))
+      val redirectConf =
+        ConfigFactory.parseString("spray.can.host-connector.max-redirects = 5") withFallback system.settings.config
 
       val request = Post("/def") ~> Host(hostname, port)
       val probe = TestProbe()
@@ -332,7 +329,7 @@
       val serverHandler2 = acceptConnection()
       val req = serverHandler2.expectMsgType[HttpRequest]
       req.method === HttpMethods.GET
-      req.uri.toString === s"http://$hostname:$port/go-here"
+      req.uri.toString === "http://" + hostname + ':' + port + "/go-here"
 
       serverHandler2.reply(HttpResponse(entity = "ok"))
       val r = probe.expectMsgType[HttpResponse]
@@ -342,8 +339,8 @@
     }
 
     "follow 302 redirect for a HEAD request with a HEAD request" in new TestSetup {
-      val redirectConf = system.settings.config withValue
-        ("spray.can.host-connector.max-redirects", ConfigValueFactory.fromAnyRef(5))
+      val redirectConf =
+        ConfigFactory.parseString("spray.can.host-connector.max-redirects = 5") withFallback system.settings.config
 
       val request = Head("/head") ~> Host(hostname, port)
       val probe = TestProbe()
@@ -359,7 +356,7 @@
       val serverHandler2 = acceptConnection()
       val req = serverHandler2.expectMsgType[HttpRequest]
       req.method === HttpMethods.HEAD
-      req.uri.toString === s"http://$hostname:$port/go-here"
+      req.uri.toString === "http://" + hostname + ':' + port + "/go-here"
 
       serverHandler2.reply(HttpResponse(status = OK))
       val r = probe.expectMsgType[HttpResponse]
@@ -369,8 +366,8 @@
     }
 
     "not follow 301 redirect for a POST request as this requires user confirmation" in new TestSetup {
-      val redirectConf = system.settings.config withValue
-        ("spray.can.host-connector.max-redirects", ConfigValueFactory.fromAnyRef(5))
+      val redirectConf =
+        ConfigFactory.parseString("spray.can.host-connector.max-redirects = 5") withFallback system.settings.config
 
       val request = Post("/def") ~> Host(hostname, port)
       val probe = TestProbe()
