--- conflicted
+++ resolved
@@ -18,12 +18,8 @@
 
 import org.specs2.mutable.Specification
 import com.typesafe.config.{ ConfigFactory, Config }
-<<<<<<< HEAD
+import scala.annotation.tailrec
 import akka.util.ByteString
-=======
-import scala.annotation.tailrec
-import akka.util.CompactByteString
->>>>>>> 4d711d8e
 import akka.actor.ActorSystem
 import spray.util._
 import spray.http._
@@ -199,13 +195,9 @@
            |Host: ping
            |Content-Length: %d
            |
-<<<<<<< HEAD
            |""" format contentSize
-=======
-           |"""
       def startMatch(contentSize: Int) =
         Seq(GET, Uri("/data"), `HTTP/1.1`, List(`Content-Length`(contentSize), Host("ping"), `Content-Type`(`application/pdf`)))
->>>>>>> 4d711d8e
 
       "full request if size < incoming-auto-chunking-threshold-size" in {
         parse(start(1) + "r") === startMatch(1) ++ Seq("r", 'dontClose)
@@ -361,29 +353,13 @@
 
   def newParser = new HttpRequestPartParser(ParserSettings(system))()
 
-<<<<<<< HEAD
-  def parse(rawRequest: String): AnyRef = parse(newParser)(rawRequest)
-
-  def parse(parser: HttpRequestPartParser)(rawRequest: String): AnyRef = rawParse(parser)(prep(rawRequest))
-
-  def rawParse(parser: HttpRequestPartParser)(rawRequest: String): AnyRef = {
-    val data = ByteString(rawRequest)
-    parser.parse(data) match {
-      case Result.Ok(HttpRequest(m, u, h, e, p), rd, close) ⇒ (m, u, p, h, e.asString, rd.utf8String, close)
-      case Result.Ok(ChunkedRequestStart(HttpRequest(m, u, h, HttpEntity.Empty, p)), rd, close) ⇒ (m, u, p, h, rd.utf8String, close)
-      case Result.Ok(MessageChunk(d, ext), rd, close) ⇒ (d.asString, ext, rd.utf8String, close)
-      case Result.Ok(ChunkedMessageEnd(ext, trailer), rd, close) ⇒ (ext, trailer, rd.utf8String, close)
-      case Result.ParsingError(status, info) ⇒ (status, info.formatPretty)
-      case x ⇒ x
-    }
-=======
   def parse(rawRequest: String*): Seq[Any] = parse(newParser)(rawRequest: _*)
 
   def parse(parser: Parser)(rawRequest: String*): Seq[Any] = rawParse(parser)(rawRequest map prep: _*)
 
   def rawParse(parser: Parser)(rawRequest: String*): Seq[Any] = {
     def closeSymbol(close: Boolean) = if (close) 'close else 'dontClose
-    @tailrec def rec(current: Result, remainingData: List[CompactByteString], result: Seq[Any] = Seq.empty): Seq[Any] =
+    @tailrec def rec(current: Result, remainingData: List[ByteString], result: Seq[Any] = Seq.empty): Seq[Any] =
       current match {
         case Result.Emit(HttpRequest(m, u, h, e, p), c, continue) ⇒
           rec(continue(), remainingData, result ++ Seq(m, u, p, h, e.asString, closeSymbol(c)))
@@ -399,9 +375,8 @@
         case x                                 ⇒ Seq(x)
       }
 
-    val data: List[CompactByteString] = rawRequest.map(CompactByteString.apply)(collection.breakOut)
+    val data: List[ByteString] = rawRequest.map(ByteString.apply)(collection.breakOut)
     rec(parser(data.head), data.tail)
->>>>>>> 4d711d8e
   }
 
   def prep(response: String) = response.stripMargin.replace(EOL, "\n").replace("\n", "\r\n")
