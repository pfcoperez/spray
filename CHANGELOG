<<<<<<< HEAD
Version 1.3.2 (2014-10-08)
=======
Version 1.1.3 (2015-03-24)
--------------------------

- spray-can:

  + fix server-side IllegalStateException when pipelining-limit > 1 (#958)
  + preserve order of headers during message parsing (#961)
  + introduce `spray.can.server.verbose-error-logging` settings (#977)
  + allow user-specified `Content-Length` for unchunked responses to non-transparent HEAD requests (#965)
  + fix chunked response to non-transparent HEAD request rendering `Content-Length: 0` (#964)

- spray-http:

  + fix handling of empty authority in Uris (#1014)
  + make `spray.http.RangeUnit.Bytes` a `case object` (#954)
  + add `Uri::toHttpRequestTargetOriginForm` (#1019)
  + catch `IllegalArgumentException`s early when parsing headers (#992)
  + fix bug in `Authentication` header parser rules (#1006)

- spray-httpx:

  + switch XML parser to safer default settings to prevent XXE attacks
  + make MultipartsMarshallers.multipartPartsMarshaller public (#998)
  + fix NoEncodingCompressor (#936)

- spray-io:

  + fix SSL/TLS encryption stopping processing in certain renegotiation scenarios (#1010)
  + fix unnecessary reverse DNS query when connecting by IP with SSL/TLS (#993)

- spray-routing:

  + replace usages of `asInstanceOf` in NumberMatcher (#959)
  + fix incorrect behavior of anyParam(s) directive with default values (#981)

- upgraded to latest versions of all dependencies where easily possible
- smaller fixes and improvements across the board (e.g. error messages and scaladocs)


Version 1.1.2 (2014-10-08)
>>>>>>> 1cf735d1
--------------------------

- spray-caching:

  + add API for accessing cache key set

- spray-can:

  + add support for rendering of 'Connection: Upgrade' response header
  + fix incorrect error message in response parser
  + prevent URIs with non-http scheme earlier in request-level client API (#879)
  + add support for `Transfer-Encoding: identity` in server and client (#861)
  + fix StackOverflowException in spray.can.rendering.toTcpWriteCommand (#877)

- spray-http:

  + fix URI encoding of non-BMP chars
  + fix `Cache-Control` directives parser (#862)
  + change Uri.Query rendering to also encode semicolons
  + add missing alias for `US-ASCII` charset
  + add q-Value to LanguageRange (#838)
  + accept comma as cookie separator (#869)
  + allow `0` as special value `If-Modified-Since` and similar headers (#942)
  + remove obsolete `LinkDirective` model

- spray-httpx:

  + unwrap `MalformedContent` error in `ResponseTransformation`
  + add support for new Play twirl with `PlayTwirlSupport` (#887)
  + change default charset for FormData marshalling to UTF-8
  + improve encoding of FormData fields
  + allow encoding of chunked message with empty-entity Chunked*Start (#852)
  + accept illegal headers in multipart parts as `RawHeader` instances (#859)
  + make multipart unmarshaller strip Content-Type header (#875)

- spray-routing:

  + fix `listDirectoryContents` not rendering line separators (#831)
  + fix logging users LDAP passwords on error
  + fix OSGi import package statement (wrt. spray-caching, spray-can, spray-io and shapeless)
  + fix UnsupportedOperationException in `PathMatchers.valueMap2PathMatcher`

- spray-util:

  + remove unnecessary reflection in `PimpedRegex::groupCount`


Version 1.3.1 (2014-03-14)
--------------------------

- spray-can:

  + fix redirects not reusing same connection (#719)
  + add `spray.can.{client,server}.ssl-tracing` flag to turn on SslTlsSupport DEBUG logging (#750)
  + enabled redirection for any 307 responses
  + avoid parsing attempt after complete input has been consumed
  + don't require use of CommandWrapper with SetRequest/TimeoutTimeout (#731)
  + don't crash if responder to HttpRequest is null (#788)
  + abort connection on client-side request timeout (#785)
  + add client-side support for `Raw-Request-URI` header (#654)
  + dispatch acks for MessageChunk/ChunkedMessageEnd to sender (#773)

- spray-http:

  + add models for `Allow`, `Link`, `If-(None-)-Match`, `If-(Un)Modified-Since`, `If-Range`, `ETag`, `Last-Modified`, `Content-Range` and `Range` headers
  + add `image/webp` media type (#809)
  + fix relative URI resolution (#740)
  + render Cookies as cookie-pairs in Cookie-headers (ignore other attributes)
  + fix broken `MediaRange::isXXX` implementations (#804)
  + improve `DateTime` from-String parsing to also support full ISO8601 strings

- spray-httpx:

  + fix `Json4sSupport` and `Json4sJacksonSupport` to not extend from `MetaMarshaller`
  + always use ROOT locale for xml parsing exceptions
  + marshal an empty Stream into a response with an empty entity (#789)
  + allow `UrlEncodedFormDataUnmarshaller` to extract duplicate fields (#823)

- spray-io:

  + drop exception (debug logged) in SslTlsSupport during finishClose (#823)
  + fix BackPressureHandling losing acks in particular situations (#798)
  + try to ignore/tone down warnings in BackPressureHandling (#771)

- spray-routing:

  + add `CacheConditionDirectives` (`conditional` directive)
  + add `conditional` support to FileAndResourceDirectives
  + add `RangeDirectives` and UnsatisfiableRange rejection
  + add range support to `FileAndResourceDirectives`
  + add `(optional)headerValueByType` directive
  + add `filter`/`hfilter` to `Directive`
  + add `Allow` header to method rejections
  + add missing support for RequiredValueReceptacles in formField and anyParam directives (#754)
  + handle exceptions in `onComplete` directive
  + better failure msg when binding in SimpleRoutingApp.startServer fails (#819)

- spray-servlet:

  + introduce `root-path = AUTO` and make it the default (#701)
  + add termination awaiting to `Initializer::contextDestroyed`

- spray-testkit: allow overriding of `ActorSystem` creation in `RouteTest` (#786)

- spray-util:

  + make testing agnostic to native newline characters (#632)
  + replace underscore with hyphen in `Utils.actorSystemNameFrom` (#786)


Version 1.3.0 (2014-03-06)
--------------------------

- upgrade to Akka 2.3.0 final


Version 1.3-RC4 (2014-02-28)
----------------------------

- upgrade to Akka 2.3.0-RC4


Version 1.3-RC1 (2014-01-22)
----------------------------

- upgrade to Akka 2.3.0-RC1


Version 1.3-M2 (2013-12-19)
---------------------------

- upgrade to Akka 2.3-M2


Version 1.3-M1 (2013-12-06)
---------------------------

- upgrade to Akka 2.3-M1


Version 1.2.0 (2013-11-29)
--------------------------

- spray-http: added some more helpers around form data and `BodyPart` construction

- spray-io:

  + fixed `Terminated` dead letters from IO layer (#704)
  + fixed `Tcp.SO.reuseAddress` not being applied for outgoing connections (#712)

- spray-routing:

  + fixed problem with `compressResponseIfRequested` allowing unused parameters

- spray-testkit: added `NoAutoHtmlLinkFragments` helper trait


Version 1.2-RC4 (2013-11-20)
----------------------------

- spray-can:

  + fixed occasional DeathPactException in HttpHostConnector (#699)

- spray-io:

  + fixed SslTlsSupport sending out multiple acks in some cases (#689)
  + added verification of correct clientMode of SSLEngines created by `*SSLEngineProvider.fromFunc` (#657)

- spray-routing:

  + made `FutureDirectives` and `authenticate(Future)` parameters call-by-name (#694)
  + applied small change as a workaround for http://youtrack.jetbrains.com/issue/SCL-6214


Version 1.2-RC3 (2013-11-13)
----------------------------

- spray-can:

  + fixed IllegalStateException ("Unexpected slot state: Idle") in host-level API (#652)
  + fixed client-side request-timeout not cancelled after receiving `ChunkedResponseStart` (#670)
  + fixed negative 'openConnections' in StatsSupport (#666)
  + fixed possible excessive memory use when parsing incoming chunked messages (#662)
  + fixed server sometimes sending events to wrong receivers
  + improved "Cannot establish effective request URI" error message

- spray-http:

  + fixed OAuth2 bearer token parser problem (#671)
  + added q-value support to `HttpCharset` and `HttpEncoding`
  + improved content negotiation logic (#677)
  + made auth scheme and "realm" parameter parsing case-insensitive (#668)
  + smaller fixes

- spray-httpx:

  + fixed `TwirlSupport` XML marshalling
  + added `DelegatingToResponseMarshallingContext` and `withEntityMapped`/`withResponseMapped` helpers

- spray-io:

  + fixed IllegalStateExceptions in SslTlsSupport (#667)

- spray-routing:

  + fixed `HttpService::runRoute` not handling `ConnectionClosed` events (#675)
  + fixed `listDirectoryContents` producing incorrect links when under pathPrefix (#684)
  + added parameterless `/` modifier for `PathMatcher`

- spray-util:

  + fixed `SimpleStash` to also stash message senders


Version 1.2-RC2 (2013-10-30)
----------------------------
- spray-can:

  + changed `ClientConnectionSettings::userAgentHeader` from `String` to `Option[`User-Agent`]` (#458)
  + relaxed parser to allow several identical `Content-Type` headers (#463)
  + improved `HttpHostConnector` for better performance with large numbers of connections (#643)

- spray-http:

  + fixed `DateTime` to allow years up to 9999 (#502)
  + fixed exception leaking from `HttpCharset.custom` (#637)
  + remodeled `HttpIp` to `RemoteAddress` (#638)

- spray-httpx:

  + made play dependency optional in OSGi Import-Package statement
  + added `MarshallerM` helper type for abstracting over monadic marshallers

- spray-io:

  + fixed broken inbound bytes buffering in SslTlsSupport (#633)
  + removed too tight assertions, replaced remaining asserts (#631)

- spray-routing:

  + changed `path` directive and `Segments` matcher to never match trailing slashes
  + added `pathEnd`, `pathSingleSlash` and `pathEndOrSingleSlash` directive (#628)
  + added `PathMatcher::repeated` modifier (#636)


Version 1.2-RC1 (2013-10-22)
----------------------------
- Upgraded to Scala 2.10.3, Akka 2.2.3 and latest versions of all dependencies

- spray-caching: added a size method to ``Cache[V]``

- spray-can:

  + "privatized" all classes/objects not meant to be part of public API
  + replaced ``InetSocketAddress`` in ``HostConnectorSetup`` with hostname/port pair (#394)
  + moved ``client.ssl-encryption`` setting from reference.conf into ``Http.Connect`` message (#396)
  + when creating ``HostConnectorSettings`` expect client settings at ``spray.can.client`` (#408)
  + introduced dedicated exceptions for connection failure and request timeout for host-level API
  + made Content-Length a long value (#443)
  + add auto-chunking for responses without content-length (#455)
  + broke out ``ServerSettings`` timeout settings into sub case class (#489)
  + change rendering of default ``User-Agent`` (#462)
  + added support for custom status codes (#564)
  + added explicit registration of chunk handler for incoming message chunks (#473)
  + added client-side redirection following (#132)
  + removed of ``Http.Register::keepOpenOnPeerClosed`` (#401)
  + a ton of other fixes, additions and smaller improvements

- spray-http:

  + added ``startsWith`` and ``dropChars`` method to Uri.Path model
  + added support for ``Accept`` header extensions and media-type parameters (#310)
  + fixed raw queries performing %-decoding and not being rendered as raw (#330)
  + made only standard charsets available as constants (#340)
  + added model for CORS headers
  + allowed empty ``Host`` headers
  + fixed ``Location`` header parsing to accept relative URIs (#484)
  + introduced ``HttpData`` model replacing the byte array in ``HttpBody`` and ``MessageChunk`` (#365)
  + added ``CONNECT`` method and support for custom HTTP methods (#428)
  + added ``StatusCode::allowsEntity`` member
  + made multipart form-data more flexible but have it adhere to the RFC more strictly
  + introduced a distinction between "?key=" and "?key" in queries (#460)
  + added effectivePort method on ``Uri``
  + many other fixes, additions and smaller improvements

- spray-httpx:

  + flexibilized ``RequestBuilding`` and ``ResponseTransformation`` by generalizing the ``~>`` operator
  + added ``mapHeaders``, ``removeHeader`` and ``removeHeaders`` to RequestBuilding
  + moved ``unmarshal`` and ``unmarshalUnsafe`` to ``Unmarshaller`` object
  + changed default StringMarshaller to prefer ``UTF-8`` encoding over ``ISO-8859-1`` (#498)
  + added default marshallers for ``ByteString`` and ``HttpData``
  + changed default charset for ``application/x-www-form-urlencoded`` to ``UTF-8`` (#526)
  + added support for custom ``Content-Disposition`` headers
  + added support for non-strict ``FormDataUnmarshaller``
  + added ``FromMessageUnmarshaller``, ``FromRequestUnmarshaller`` and ``FromResponseUnmarshaller``
  + extended ``MarshallingContext`` with support for specifying additional HTTP headers
  + introduced `ToResponseMarshaller` and supporting infrastructure
  + added ``Unmarshaller.oneOf`` to create negotiating ``Unmarshaller`` (#581)
  + added support for play-json (un)marshalling
  + many other fixes, additions and smaller improvements

- spray-io:

  + upgraded to latest upstream Akka IO additions and fixes
  + significantly improved ``SslTlsSupport`` (#544)
  + smaller fixes, additions and improvements

- spray-routing:

  + added ``headerValueByName(Symbol)`` and ``optionalHeaderValueByName(Symbol)`` overload
  + added ``rejection`` parameter to ``Directive::hrequire`` and ``Directive::require``
  + added ``separateOnSlashes`` helper for PathMatchers (#334)
  + moved ``UserPassAuthenticator.cached`` to ``CachedUserPassAuthenticator.apply`` (#352)
  + redefined ``PathMatchers.Empty`` as ``PathMatchers.Neutral`` with explicit type annotation (#339)
  + renamed ``PathMatcher.(flat)map`` => ``h(flat)map``, introduced ``map/flatMap`` (#274)
  + added ``detach`` directive which executes its inner route in a future, removed ``detachTo`` (#240)
  + added ``scheme`` directives
  + added ``PathMatchers.Segments`` which will match all remaining segments as ``List[String]``
  + added some higher-level compression/decompression directives
  + added ``autoChunkFileBytes`` directive
  + fixed ``getFromDirectory`` and ``getFromResourceDirectory`` not working properly for URIs with encoded chars
  + added ``requestInstance`` and ``requestUri`` directives (#525)
  + removed layer of ``*Aux`` classes by type aliases for simplicity
  + removed ``CompletionMagnet`` in favor of new ``ToResponseMarshaller``
  + removed superfluous ``RequestContext::complete`` overloads
  + added ``PathMatcher::?`` modifier, removed ``Slash_!``
  + many other fixes, additions and smaller improvements

- spray-servlet:

  + added support for providing the ``javax.servlet.http.HttpServletRequest`` in a special header
  + added ``illegal-header-warnings`` setting in analogy to spray-can (#553)
  + added ``spray.servlet.uri-parsing-mode`` setting (#574)
  + smaller fixes, additions and improvements


Version 1.2-M8 (2013-06-10)
---------------------------
- Upgraded to Scala 2.10.2, Akka 2.2.0-RC1 and latest versions of all dependencies
- general: added automatic source formatting via sbt-scalariform
- spray-caching: folded `Cache.fromFuture` into Cache.apply
- spray-can:

  + migrated from old spray-io onto new akka-io
  + completely rewrote client-side APIs for improved architecture and usability
  + completely rewrote HTTP parser for cleanliness and much better performance
  + rewrote HTTP renderer for cleanliness and performance
  + many fixes, additions and smaller improvements

- spray-client:

  + removed HttpConduit (now part of spray-can client-side APIs)
  + moved HttpDialog from spray-can into spray-client
  + adapted to new spray-can client layer

- spray-http:

  + major refactoring for cleanliness and performance
  + established serializability for all model classes
  + added custom RFC3986-compliant URI model incl. fast parser
  + many fixes, additions and smaller improvements

- spray-httpx:

  + added marshaller for `Try[T]`
  + added Json4s native and Json4S jackson support
  + many fixes, additions and smaller improvements

- spray-io:

  + migrated large majority of logic to new Akka I/O layer
  + updated remaining logic

- spray-routing:

  + added several new directives (most notably: FutureDirectives, AnyParamDirectives)
  + many fixes, additions and smaller improvements

- spray-servlet:

  + fixed NPE during exception handling using `e.getMessage`
  + enabled dynamic timeout setting via SetRequestTimeout and SetTimeoutTimeout commands
  + smaller improvements

- spray-util: many small fixes and improvements


Version 1.1-M7 (2012-12-19)
---------------------------
- Upgraded to Scala 2.10.0-RC5, Akka 2.1.0-RC6
- spray-can:

  + fixed broken overridability of SprayCanHttpServerApp.system member
  + fixed request rendering to not suppress custom Date headers
  + fixed rendering of 'Content-Length: 0' request headers
  + added option for tagging log messages with custom prefixes, closed #153
  + added DefaultHttpClient extension, closed #166
  + added explicit naming for connection actors

- spray-http:

  + fixed non-public access to the HttpRequest URI and queryParams members through the 'copy' method
  + added HttpMessagePart extractor
  + improved Date header parser to allow UTC as well as GMT time zone label
  + improved language-tag parser to also accept tags according to BCP 47, closed #168

- spray-httpx: changed JSON rendering to always be UTF-8 encoded
- spray-io:

  + changed IOExtension.ioBridge to IOExtension.ioBridge()
  + added option for tagging log messages with custom prefixes, closed #153
  + added proper supervisor strategy for connection actors: stop (and close connection) on all exceptions
  + improved enabling/disabling of encryption on the connection (SslTlsSupport)
  + flexibilized connection tag provision
  + changed IOClient.Connected events to be sent with connection actor as sender

- spray-routing:

  + fixed rejection duplication in certain cases
  + changed default marshalling encoding to UTF-8
  + added SimpleRoutingApp trait
  + added `complete(Future[StatusCode])` overload
  + added `optionalHeaderValuePF` directive
  + simplified and homogenized ExceptionHandler and RejectionHandler to both return Routes

- testkit: turned response MatchError into proper error message, closed #165
- util:

  + introduced SprayActorLogging trait
  + improved LoggingContext with configurability regarding logger name generation
  + improved PimpedFuture.delay to accept implicit ActorRefFactory instead of ActorSystem

- examples:

  + added simple-routing-app example
  + renamed simple-on-jetty and simple-on-spray-can examples to on-jetty / on-spray-can resp.

- smaller fixes and improvements


Version 1.1-M6 (2012-11-30)
---------------------------
- Upgraded to Scala 2.10.0-RC3, Akka 2.1.0-RC3, parboiled 1.1.4, shapeless 1.2.3 and spray-json 1.2.3
- Added 'is-local-ActorRef' assertions across modules (where applicable)
- spray-can:

  + removed superfluous ssl-encryption config setting from HttpClient
  + increase default HttpServer pipelining-limit from 1 to 8
  + introduced SprayCanHttpServerApp convenience trait, updated examples
  + smaller performance improvements

- spray-http:

  + added support for 'Bearer' scheme in Authorization header (OAuth 2.0), closes #155
  + renamed 'OtherHttpCredentials' to 'GenericHttpCredentials'
  + improved MediaType model, added more default MediaTypes, closed #157
  + improved warmup
  + improved parser for 'X-Forwarded-For' header to also accept "unknown" elements
  + added DateTime.fromIsoDateTimeString

- spray-httpx: made the (Un)marshaller[NodeSeq] also accept 'application/xml'
- spray-io:

  + turned IOBridge into Actor, added optional parallelism
  + general refactoring for cleanliness and clarity
  + improved flexibility of connection actor creation
  + smaller performance improvements

- spray-routing:

  + added Directive.recover and .recoverPF modifiers
  + introduced HeaderDirectives trait, reworked and improved header extraction directives
  + changed evaluation of 'complete' directive arguments to call-by-name
  + fixed incomplete exception handling in Directive.unwrapFuture
  + renamed getFromFileName directive to getFromFile
  + introduced default, simple HttpServiceActor implementation
  + smaller refactoring in PathMatcher API

- spray-servlet: fixed missing application of root-path setting
- spray-testkit: flexibilized ActorSystem provision for RouteTest, closed #162
- spray-util: changed log level of loggers installed via 'installEventStreamLoggerFor' from DEBUG to WARNING
- smaller fixes and improvements


Version 1.1-M5 (2012-11-09)
---------------------------
- Upgraded to Scala 2.10.0-RC2 and Akka 2.1.0-RC2
- spray-can:

  + fixed NPE in RequestChunkAggregation
  + removed stray logging statement from RequestChunkAggregation
  + fixed incorrect rendering of chunked responses to HEAD requests

- spray-http: fixed incorrect test for response encoding acceptance
- spray-httpx: removed dangerous StatusCodeMarshaller
- spray-io:

  + improved logging of errors in the SslTlsSupport pipeline stage
  + reworked connection closing, added ConfirmedClose reason, fixed #147

- spray-routing:

  + added option for disabling automatic file-chunking
  + removed HttpService.routingSettings method, provision of RoutingSettings now fully implicit
  + renamed Directive.map and .flatMap to .hmap/.hflatMap, re-added .map and .flatMap pimps for single-value directives
  + improved HttpService 'runRoute' wrapper to also work in "sub-route" actors
  + removed 'filter' directive, converted all applications to 'extract(...).flatMap'
  + added 'pathTest' directive
  + improve rendering of directory listings
  + changed default redirection type to '302 Moved Permanently'
  + improved host directive
  + added 'dynamicIf' directives
  + improved and flexibilized DebuggingDirectives
  + add 'complete' overload taking a single StatusCode parameter

- spray-can & spray-servlet: increased default idle and request timeouts to 120s and 30s respectively
- spray-testkit: improved provision of custom RouteTestTimeout
- spray-util: added 'installDebuggingEventStreamLoggers' convenience helper
- smaller fixes and improvements


Version 1.1-M4 (2012-10-19)
---------------------------
- Upgraded to Scala 2.10.0-RC1 and Akka 2.1.0-RC1


Version 1.0-M4 (2012-10-19)
---------------------------
- Upgraded to parboiled 1.1.3 and spray-json 1.2.2
- routing: further flexibilized directive combination with StandardRoutes
- routing: (re)added 'complete' overload taking a Future[HttpResponse], closes #143
- routing: added new directives:

  + unmatchedPath
  + listDirectoryContents
  + getFromBrowseableDirectory / getFromBrowseableDirectories

- smaller fixes and improvements


Version 1.0-M3 (2012-10-12)
---------------------------
Largest refactoring in the history of the project.
Lots of breaking changes. Most importantly:

- Completely new documentation at http://spray.io
- Renamed group id from "cc.spray" to "io.spray"
- Renamed packages from "cc.spray..." to simply "spray..."
- Completely refactored suite module structure (from 4 to 10+1 modules)
- Improved naming of many identifiers across the board
- Completely new architecture underneath routing DSL
- Completely new Marshalling and Unmarshalling infrastructure
- ...


Version 1.0-M2 (2012-05-16)
---------------------------
- spray-io

  + Added SslTlsSupport pipeline stage
  + Fixed SetTimeout messages not working
  + Fixed closing of already closed connections improperly handled
  + Fixed bug in wiring of certain pipeline stages
  + Dropped 'confirm-sends' config setting, added 'ack:Boolean' field to IoWorker.Send
  + Renamed 'SendCompleted' event to 'AckSend'
  + Made IoWorkerThread daemonic
  + Improved pipeline architecture for reduced call stack depth

- spray-can

  + Added SSL/TLS support to HttpServer and HttpClient
  + Added 'ack-sends' setting to client and server config
  + Added 'transparent-head-requests' server config setting
  + Added HttpClient.SetRequestTimeout message
  + Fixed HttpServer not handling 'Expect: 100-continue' headers
  + Fixed HttpClient not properly handling HEAD requests to resources containing a message body
  + Fixed #99 (getFromFile(Name) sometimes throws IllegalStateException when streaming file content)
  + Fixed SetTimeout messages not working
  + Enabled validity verification on HttpRequests and HttpResponses
  + Extended HttpDialog to also accept ActorContexts as dispatcher container

- spray-base

  + http: fixed custom mediatypes not being matched
  + http: fixed ArrayIndexOutOfBoundsException during header parsing of unregistered CustomMediaTypes
  + http: fixed IPv6 Host header parsing failure
  + Fixed #108 (FormDataUnmarshaller should be more resilient)
  + Fixed incorrect error message in HttpContentExtractor
  + Fixed several memory leaks in streamMarshaller

- spray-server

  + Fixed actorSystem dependency in DebuggingDirectives incorrectly named
  + Make ErrorHandling#responseForException public

- spray-client

  + Improve 'unmarshal' pipeline step to accept all 2xx responses instead of only 200

- general

  + Added basic, but still incomplete, sphinx-based documentation system for new spray website
  + Upgraded to Akka 2.0.1
  + Extended simple-http-server and simple-http-client examples with optional SSL/TLS support
  + Fixed EOL related test failures on Windows
  + Lots of smaller fixes and improvements


Version 1.0-M1 (2012-04-05)
---------------------------
- Moved spray-can sources into spray codebase
- Added spray-io component (and spray-util for common code)
- Upgraded all components and examples to Akka 2.0


Version 0.9.0 (2012-03-07)
--------------------------
- Fixed another problem in the request retry logic (spray-client)
- Fixed incorrect response status code for authentication failures with invalid credentials
- Fixed "LruCache implementations also caching exceptions"
- Readded time-to-live based expiration to ExpiringLruCache
- Closed #87 (wrap non-200 responses in special exception)
- Closed #88 (added PathElement PathMatcher)


Version 0.9.0-RC4 (2012-02-27)
------------------------------
- Fixed spray-client retries not always honoring Pipelined dispatch strategy
- Added missing location pointer to entity of generated redirection responses
- Added directives: reject, cookie, optionalCookie, setCookie, deleteCookie,
  headerValue, headerValuePF, clientIP, provide and transformRejections
- Made FilterResult and SprayRoute1 monadic
- Added another overload to the 'authenticate' directive
- Added 'toOption' pimp to Strings (in utils)


Version 0.9.0-RC3 (2012-02-22)
------------------------------
- Fixed #78 (spray-client: unexpected closing of connection not properly handled)


Version 0.9.0-RC2 (2012-02-17)
------------------------------
- Upgrade to Akka 1.3.1
- Fixed getFromResource directive to not serve "content" of resources ending with slash
- Made cacheResults directive honor 'Cache-Control: max-age' header
- Added default Marshaller for Option[T] (#81)
- Added TwirlSupport trait
- Improved DebuggingDirectives trait, added logRequestResponse directive
- Improved relaxed header parsing to also accept custom HttpCharsets


Version 0.9.0-RC1 (2012-02-03)
------------------------------
- Upgrades:

  + Scala 2.9.1
  + Akka 1.3
  + spray-json 1.1.0
  + spray-can 0.9.2
  + SBT 0.11.2

- Changed dependency on akka-actor from scope 'compile' to scope 'provided'
- Added support for chunked responses, including chunk compression and automatic file chunking
- Added new directives: completeWith, redirect, autoChunk, dynamic, transformUnchunkedResponse, transformChunkedResponse
- Added default Marshallers for Eithers, HttpResults, HttpExceptions, Streams, Futures and Array[Byte]
- Added support for JSON (de)serialization via lift-json
- Added support for template rendering via Scalate
- Added support for LDAP authentication
- Added support for asynchronous and cached authentication
- Added option for relaxed header parsing (issue #68)
- Added DebuggingDirectives trait
- Simplified custom rendering of Rejections to HttpResponses
- Improved LruCache implementation to use com.googlecode.concurrentlinkedhashmap
- Fixed #72 (Different HttpConduits sometimes and erroneously share connections)
- Fixed #59 (Factor out Rejection Conversion)
- Fixed #67 ('cacheResults' directive should honor 'Cache-Control: no-cache' request header)
- Fixed most occurrences of implicit ambiguities with SprayJsonSupport
- Fixed several bugs in header parsing and rendering
- Extended spray-example-spray-can to show off new streaming features
- Lots of other fixes, additions and improvements


Version 0.8.0 (2011-11-16)
--------------------------
- Upgrades:

  + Scala 2.9.1
  + Akka 1.2
  + spray-json 1.0.1
  + SBT 0.11.1 (many thx to Steffen for contributing the original buildfile)

- Support for 'application/x-www-form-urlencoded' as well as 'multipart/form-data' form content (many thx to Julien for contributing a lot of the implementation)
- Support for 'multipart/mixed' content (un)marshalling
- Support for spray-can as the first non-servlet-container web server
- Completely rewritten spray-client, now based on the new spray-can HttpClient
- Completely rewritten servlet connector layer for improved performance and stability
- Three new example projects:

  + spray-client-example
  + spray-example-simple
  + spray-example-spray-can

- Unified SimpleParsers and Unmarshallers into a joint 'Deserializer' hierarchy
- Removed 'optionalContent' directive (use 'content(as[Option[T]])' instead)
- Renamed 'spray-http' module to 'spray-base'
- Renamed cc.spray.marshalling to cc.spray.typeconversion
- Renamed SprayJsonMarshalling to SprayJsonSupport
- Moved encoding/decoding to for cc.spray.encoding
- Simplified case class extraction, now 'as(T)' rather than 'as(instanceOf(T))'
- Simplified SprayTest infrastructure making the 'DontDetach' trait obsolete
- Lots of other fixes, additions and improvements


Version 0.7.0 (2011-07-27)
--------------------------
A great number of changes and improvements, most importantly:

- removed dependency on Akka Mist
- upgraded to Scala 2.9.0-1 and Akka 1.1.3
- split into spray-server, spray-client and spray-http
- added support for

  + gzip/deflate encodings
  + authentication/authorization (incl. HTTP Basic Auth)
  + proper server-side caching
  + even better path and parameter matching
  + case class extractions
  + spray-json (un)marshalling
  + Tomcat 6

- closed 27 tickets


Version 0.5.0 (2011-03-31)
--------------------------
first public release<|MERGE_RESOLUTION|>--- conflicted
+++ resolved
@@ -1,7 +1,4 @@
-<<<<<<< HEAD
-Version 1.3.2 (2014-10-08)
-=======
-Version 1.1.3 (2015-03-24)
+Version 1.3.3 (2015-03-24)
 --------------------------
 
 - spray-can:
@@ -40,8 +37,7 @@
 - smaller fixes and improvements across the board (e.g. error messages and scaladocs)
 
 
-Version 1.1.2 (2014-10-08)
->>>>>>> 1cf735d1
+Version 1.3.2 (2014-10-08)
 --------------------------
 
 - spray-caching:
