<<<<<<< HEAD
Version 1.0-M8.1 (2013-06-11)
-----------------------------
- Fixed regression in spray-routing causing NPEs on first request


Version 1.0-M8 (2013-06-10)
=======
Version 1.1-RC1 (2013-10-22)
----------------------------
- Upgraded to Scala 2.10.3 and latest versions of all dependencies

- spray-caching: added a size method to ``Cache[V]``

- spray-can:

  + "privatized" all classes/objects not meant to be part of public API
  + replaced ``InetSocketAddress`` in ``HostConnectorSetup`` with hostname/port pair (#394)
  + moved ``client.ssl-encryption`` setting from reference.conf into ``Http.Connect`` message (#396)
  + when creating ``HostConnectorSettings`` expect client settings at ``spray.can.client`` (#408)
  + introduced dedicated exceptions for connection failure and request timeout for host-level API
  + made Content-Length a long value (#443)
  + add auto-chunking for responses without content-length (#455)
  + broke out ``ServerSettings`` timeout settings into sub case class (#489)
  + change rendering of default ``User-Agent`` (#462)
  + added support for custom status codes (#564)
  + added explicit registration of chunk handler for incoming message chunks (#473)
  + added client-side redirection following (#132)
  + removed of ``Http.Register::keepOpenOnPeerClosed`` (#401)
  + a ton of other fixes, additions and smaller improvements

- spray-http:

  + added ``startsWith`` and ``dropChars`` method to Uri.Path model
  + added support for ``Accept`` header extensions and media-type parameters (#310)
  + fixed raw queries performing %-decoding and not being rendered as raw (#330)
  + made only standard charsets available as constants (#340)
  + added model for CORS headers
  + allowed empty ``Host`` headers
  + fixed ``Location`` header parsing to accept relative URIs (#484)
  + introduced ``HttpData`` model replacing the byte array in ``HttpBody`` and ``MessageChunk`` (#365)
  + added ``CONNECT`` method and support for custom HTTP methods (#428)
  + added ``StatusCode::allowsEntity`` member
  + made multipart form-data more flexible but have it adhere to the RFC more strictly
  + introduced a distinction between "?key=" and "?key" in queries (#460)
  + added effectivePort method on ``Uri``
  + many other fixes, additions and smaller improvements

- spray-httpx:

  + flexibilized ``RequestBuilding`` and ``ResponseTransformation`` by generalizing the ``~>`` operator
  + added ``mapHeaders``, ``removeHeader`` and ``removeHeaders`` to RequestBuilding
  + moved ``unmarshal`` and ``unmarshalUnsafe`` to ``Unmarshaller`` object
  + changed default StringMarshaller to prefer ``UTF-8`` encoding over ``ISO-8859-1`` (#498)
  + added default marshallers for ``ByteString`` and ``HttpData``
  + changed default charset for ``application/x-www-form-urlencoded`` to ``UTF-8`` (#526)
  + added support for custom ``Content-Disposition`` headers
  + added support for non-strict ``FormDataUnmarshaller``
  + added ``FromMessageUnmarshaller``, ``FromRequestUnmarshaller`` and ``FromResponseUnmarshaller``
  + extended ``MarshallingContext`` with support for specifying additional HTTP headers
  + introduced `ToResponseMarshaller` and supporting infrastructure
  + added ``Unmarshaller.oneOf`` to create negotiating ``Unmarshaller`` (#581)
  + added support for play-json (un)marshalling
  + many other fixes, additions and smaller improvements

- spray-io:

  + upgraded to latest upstream Akka IO additions and fixes
  + significantly improved ``SslTlsSupport`` (#544)
  + smaller fixes, additions and improvements

- spray-routing:

  + added ``headerValueByName(Symbol)`` and ``optionalHeaderValueByName(Symbol)`` overload
  + added ``rejection`` parameter to ``Directive::hrequire`` and ``Directive::require``
  + added ``separateOnSlashes`` helper for PathMatchers (#334)
  + moved ``UserPassAuthenticator.cached`` to ``CachedUserPassAuthenticator.apply`` (#352)
  + redefined ``PathMatchers.Empty`` as ``PathMatchers.Neutral`` with explicit type annotation (#339)
  + renamed ``PathMatcher.(flat)map`` => ``h(flat)map``, introduced ``map/flatMap`` (#274)
  + added ``detach`` directive which executes its inner route in a future, removed ``detachTo`` (#240)
  + added ``scheme`` directives
  + added ``PathMatchers.Segments`` which will match all remaining segments as ``List[String]``
  + added some higher-level compression/decompression directives
  + added ``autoChunkFileBytes`` directive
  + fixed ``getFromDirectory`` and ``getFromResourceDirectory`` not working properly for URIs with encoded chars
  + added ``requestInstance`` and ``requestUri`` directives (#525)
  + removed layer of ``*Aux`` classes by type aliases for simplicity
  + removed ``CompletionMagnet`` in favor of new ``ToResponseMarshaller``
  + removed superfluous ``RequestContext::complete`` overloads
  + added ``PathMatcher::?`` modifier, removed ``Slash_!``
  + many other fixes, additions and smaller improvements

- spray-servlet:

  + added support for providing the ``javax.servlet.http.HttpServletRequest`` in a special header
  + added ``illegal-header-warnings`` setting in analogy to spray-can (#553)
  + added ``spray.servlet.uri-parsing-mode`` setting (#574)
  + smaller fixes, additions and improvements


Version 1.1-M8 (2013-06-10)
>>>>>>> 66d0edf8
---------------------------
- Upgraded to Scala 2.9.3, Akka 2.0.5 and latest versions of all dependencies
- general: added automatic source formatting via sbt-scalariform
- spray-caching: folded `Cache.fromFuture` into Cache.apply
- spray-can:

  + migrated from old spray-io onto new akka-io
  + completely rewrote client-side APIs for improved architecture and usability
  + completely rewrote HTTP parser for cleanliness and much better performance
  + rewrote HTTP renderer for cleanliness and performance
  + many fixes, additions and smaller improvements

- spray-client:

  + removed HttpConduit (now part of spray-can client-side APIs)
  + moved HttpDialog from spray-can into spray-client
  + adapted to new spray-can client layer

- spray-http:

  + major refactoring for cleanliness and performance
  + established serializability for all model classes
  + added custom RFC3986-compliant URI model incl. fast parser
  + many fixes, additions and smaller improvements

- spray-httpx:

  + added marshaller for `Try[T]`
  + added Json4s native and Json4S jackson support
  + many fixes, additions and smaller improvements

- spray-io:

  + migrated large majority of logic to new Akka I/O layer (for Akka 2.2)
  + backported new Akka I/O layer from Akka 2.2 to Akka 2.0
  + updated remaining logic

- spray-routing:

  + added several new directives (most notably: FutureDirectives, AnyParamDirectives)
  + many fixes, additions and smaller improvements

- spray-servlet:

  + fixed NPE during exception handling using `e.getMessage`
  + enabled dynamic timeout setting via SetRequestTimeout and SetTimeoutTimeout commands
  + smaller improvements

- spray-util: many small fixes and improvements

Version 1.0-M7 (2012-12-19)
---------------------------
- Upgraded to Scala 2.10.0-RC5, Akka 2.1.0-RC6
- spray-can:

  + fixed broken overridability of SprayCanHttpServerApp.system member
  + fixed request rendering to not suppress custom Date headers
  + fixed rendering of 'Content-Length: 0' request headers
  + added option for tagging log messages with custom prefixes, closed #153
  + added DefaultHttpClient extension, closed #166
  + added explicit naming for connection actors

- spray-http:

  + fixed non-public access to the HttpRequest URI and queryParams members through the 'copy' method
  + added HttpMessagePart extractor
  + improved Date header parser to allow UTC as well as GMT time zone label
  + improved language-tag parser to also accept tags according to BCP 47, closed #168

- spray-httpx: changed JSON rendering to always be UTF-8 encoded
- spray-io:

  + changed IOExtension.ioBridge to IOExtension.ioBridge()
  + added option for tagging log messages with custom prefixes, closed #153
  + added proper supervisor strategy for connection actors: stop (and close connection) on all exceptions
  + improved enabling/disabling of encryption on the connection (SslTlsSupport)
  + flexibilized connection tag provision
  + changed IOClient.Connected events to be sent with connection actor as sender

- spray-routing:

  + fixed rejection duplication in certain cases
  + changed default marshalling encoding to UTF-8
  + added SimpleRoutingApp trait
  + added `complete(Future[StatusCode])` overload
  + added `optionalHeaderValuePF` directive
  + simplified and homogenized ExceptionHandler and RejectionHandler to both return Routes

- testkit: turned response MatchError into proper error message, closed #165
- util:

  + introduced SprayActorLogging trait
  + improved LoggingContext with configurability regarding logger name generation
  + improved PimpedFuture.delay to accept implicit ActorRefFactory instead of ActorSystem

- examples:

  + added simple-routing-app example
  + renamed simple-on-jetty and simple-on-spray-can examples to on-jetty / on-spray-can resp.

- smaller fixes and improvements


Version 1.0-M6 (2012-11-30)
---------------------------
- Upgraded to Akka 2.0.4, parboiled 1.1.4, shapeless 1.2.3 and spray-json 1.2.3
- Added 'is-local-ActorRef' assertions across modules (where applicable)
- spray-can:

  + removed superfluous ssl-encryption config setting from HttpClient
  + increase default HttpServer pipelining-limit from 1 to 8
  + introduced SprayCanHttpServerApp convenience trait, updated examples
  + smaller performance improvements

- spray-http:

  + added support for 'Bearer' scheme in Authorization header (OAuth 2.0), closes #155
  + renamed 'OtherHttpCredentials' to 'GenericHttpCredentials'
  + improved MediaType model, added more default MediaTypes, closed #157
  + improved warmup
  + improved parser for 'X-Forwarded-For' header to also accept "unknown" elements
  + added DateTime.fromIsoDateTimeString

- spray-httpx: made the (Un)marshaller[NodeSeq] also accept 'application/xml'
- spray-io:

  + turned IOBridge into Actor, added optional parallelism
  + general refactoring for cleanliness and clarity
  + improved flexibility of connection actor creation
  + smaller performance improvements

- spray-routing:

  + added Directive.recover and .recoverPF modifiers
  + introduced HeaderDirectives trait, reworked and improved header extraction directives
  + changed evaluation of 'complete' directive arguments to call-by-name
  + fixed incomplete exception handling in Directive.unwrapFuture
  + renamed getFromFileName directive to getFromFile
  + introduced default, simple HttpServiceActor implementation
  + smaller refactoring in PathMatcher API

- spray-servlet: fixed missing application of root-path setting
- spray-testkit: flexibilized ActorSystem provision for RouteTest, closed #162
- spray-util: changed log level of loggers installed via 'installEventStreamLoggerFor' from DEBUG to WARNING
- smaller fixes and improvements


Version 1.0-M5 (2012-11-09)
---------------------------
- spray-can:

  + fixed NPE in RequestChunkAggregation
  + removed stray logging statement from RequestChunkAggregation
  + fixed incorrect rendering of chunked responses to HEAD requests

- spray-http: fixed incorrect test for response encoding acceptance
- spray-httpx: removed dangerous StatusCodeMarshaller
- spray-io:

  + improved logging of errors in the SslTlsSupport pipeline stage
  + reworked connection closing, added ConfirmedClose reason, fixed #147

- spray-routing:

  + added option for disabling automatic file-chunking
  + removed HttpService.routingSettings method, provision of RoutingSettings now fully implicit
  + renamed Directive.map and .flatMap to .hmap/.hflatMap, re-added .map and .flatMap pimps for single-value directives
  + improved HttpService 'runRoute' wrapper to also work in "sub-route" actors
  + removed 'filter' directive, converted all applications to 'extract(...).flatMap'
  + added 'pathTest' directive
  + improve rendering of directory listings
  + changed default redirection type to '302 Moved Permanently'
  + improved host directive
  + added 'dynamicIf' directives
  + improved and flexibilized DebuggingDirectives
  + add 'complete' overload taking a single StatusCode parameter

- spray-can & spray-servlet: increased default idle and request timeouts to 120s and 30s respectively
- spray-testkit: improved provision of custom RouteTestTimeout
- spray-util: added 'installDebuggingEventStreamLoggers' convenience helper
- smaller fixes and improvements


Version 1.0-M4 (2012-10-19)
---------------------------
- Upgraded to parboiled 1.1.3 and spray-json 1.2.2
- routing: further flexibilized directive combination with StandardRoutes
- routing: (re)added 'complete' overload taking a Future[HttpResponse], closes #143
- routing: added new directives:

  + unmatchedPath
  + listDirectoryContents
  + getFromBrowseableDirectory / getFromBrowseableDirectories

- smaller fixes and improvements


Version 1.0-M3 (2012-10-12)
---------------------------
Largest refactoring in the history of the project.
Lots of breaking changes. Most importantly:

- Completely new documentation at http://spray.io
- Renamed group id from "cc.spray" to "io.spray"
- Renamed packages from "cc.spray..." to simply "spray..."
- Completely refactored suite module structure (from 4 to 10+1 modules)
- Improved naming of many identifiers across the board
- Completely new architecture underneath routing DSL
- Completely new Marshalling and Unmarshalling infrastructure
- ...


Version 1.0-M2 (2012-05-16)
---------------------------
- spray-io

  + Added SslTlsSupport pipeline stage
  + Fixed SetTimeout messages not working
  + Fixed closing of already closed connections improperly handled
  + Fixed bug in wiring of certain pipeline stages
  + Dropped 'confirm-sends' config setting, added 'ack:Boolean' field to IoWorker.Send
  + Renamed 'SendCompleted' event to 'AckSend'
  + Made IoWorkerThread daemonic
  + Improved pipeline architecture for reduced call stack depth

- spray-can

  + Added SSL/TLS support to HttpServer and HttpClient
  + Added 'ack-sends' setting to client and server config
  + Added 'transparent-head-requests' server config setting
  + Added HttpClient.SetRequestTimeout message
  + Fixed HttpServer not handling 'Expect: 100-continue' headers
  + Fixed HttpClient not properly handling HEAD requests to resources containing a message body
  + Fixed #99 (getFromFile(Name) sometimes throws IllegalStateException when streaming file content)
  + Fixed SetTimeout messages not working
  + Enabled validity verification on HttpRequests and HttpResponses
  + Extended HttpDialog to also accept ActorContexts as dispatcher container

- spray-base

  + http: fixed custom mediatypes not being matched
  + http: fixed ArrayIndexOutOfBoundsException during header parsing of unregistered CustomMediaTypes
  + http: fixed IPv6 Host header parsing failure
  + Fixed #108 (FormDataUnmarshaller should be more resilient)
  + Fixed incorrect error message in HttpContentExtractor
  + Fixed several memory leaks in streamMarshaller

- spray-server

  + Fixed actorSystem dependency in DebuggingDirectives incorrectly named
  + Make ErrorHandling#responseForException public

- spray-client

  + Improve 'unmarshal' pipeline step to accept all 2xx responses instead of only 200

- general

  + Added basic, but still incomplete, sphinx-based documentation system for new spray website
  + Upgraded to Akka 2.0.1
  + Extended simple-http-server and simple-http-client examples with optional SSL/TLS support
  + Fixed EOL related test failures on Windows
  + Lots of smaller fixes and improvements


Version 1.0-M1 (2012-04-05)
---------------------------
- Moved spray-can sources into spray codebase
- Added spray-io component (and spray-util for common code)
- Upgraded all components and examples to Akka 2.0


Version 0.9.0 (2012-03-07)
--------------------------
- Fixed another problem in the request retry logic (spray-client)
- Fixed incorrect response status code for authentication failures with invalid credentials
- Fixed "LruCache implementations also caching exceptions"
- Readded time-to-live based expiration to ExpiringLruCache
- Closed #87 (wrap non-200 responses in special exception)
- Closed #88 (added PathElement PathMatcher)


Version 0.9.0-RC4 (2012-02-27)
------------------------------
- Fixed spray-client retries not always honoring Pipelined dispatch strategy
- Added missing location pointer to entity of generated redirection responses
- Added directives: reject, cookie, optionalCookie, setCookie, deleteCookie,
  headerValue, headerValuePF, clientIP, provide and transformRejections
- Made FilterResult and SprayRoute1 monadic
- Added another overload to the 'authenticate' directive
- Added 'toOption' pimp to Strings (in utils)


Version 0.9.0-RC3 (2012-02-22)
------------------------------
- Fixed #78 (spray-client: unexpected closing of connection not properly handled)


Version 0.9.0-RC2 (2012-02-17)
------------------------------
- Upgrade to Akka 1.3.1
- Fixed getFromResource directive to not serve "content" of resources ending with slash
- Made cacheResults directive honor 'Cache-Control: max-age' header
- Added default Marshaller for Option[T] (#81)
- Added TwirlSupport trait
- Improved DebuggingDirectives trait, added logRequestResponse directive
- Improved relaxed header parsing to also accept custom HttpCharsets


Version 0.9.0-RC1 (2012-02-03)
------------------------------
- Upgrades:

  + Scala 2.9.1
  + Akka 1.3
  + spray-json 1.1.0
  + spray-can 0.9.2
  + SBT 0.11.2

- Changed dependency on akka-actor from scope 'compile' to scope 'provided'
- Added support for chunked responses, including chunk compression and automatic file chunking
- Added new directives: completeWith, redirect, autoChunk, dynamic, transformUnchunkedResponse, transformChunkedResponse
- Added default Marshallers for Eithers, HttpResults, HttpExceptions, Streams, Futures and Array[Byte]
- Added support for JSON (de)serialization via lift-json
- Added support for template rendering via Scalate
- Added support for LDAP authentication
- Added support for asynchronous and cached authentication
- Added option for relaxed header parsing (issue #68)
- Added DebuggingDirectives trait
- Simplified custom rendering of Rejections to HttpResponses
- Improved LruCache implementation to use com.googlecode.concurrentlinkedhashmap
- Fixed #72 (Different HttpConduits sometimes and erroneously share connections)
- Fixed #59 (Factor out Rejection Conversion)
- Fixed #67 ('cacheResults' directive should honor 'Cache-Control: no-cache' request header)
- Fixed most occurrences of implicit ambiguities with SprayJsonSupport
- Fixed several bugs in header parsing and rendering
- Extended spray-example-spray-can to show off new streaming features
- Lots of other fixes, additions and improvements


Version 0.8.0 (2011-11-16)
--------------------------
- Upgrades:

  + Scala 2.9.1
  + Akka 1.2
  + spray-json 1.0.1
  + SBT 0.11.1 (many thx to Steffen for contributing the original buildfile)

- Support for 'application/x-www-form-urlencoded' as well as 'multipart/form-data' form content (many thx to Julien for contributing a lot of the implementation)
- Support for 'multipart/mixed' content (un)marshalling
- Support for spray-can as the first non-servlet-container web server
- Completely rewritten spray-client, now based on the new spray-can HttpClient
- Completely rewritten servlet connector layer for improved performance and stability
- Three new example projects:

  + spray-client-example
  + spray-example-simple
  + spray-example-spray-can

- Unified SimpleParsers and Unmarshallers into a joint 'Deserializer' hierarchy
- Removed 'optionalContent' directive (use 'content(as[Option[T]])' instead)
- Renamed 'spray-http' module to 'spray-base'
- Renamed cc.spray.marshalling to cc.spray.typeconversion
- Renamed SprayJsonMarshalling to SprayJsonSupport
- Moved encoding/decoding to for cc.spray.encoding
- Simplified case class extraction, now 'as(T)' rather than 'as(instanceOf(T))'
- Simplified SprayTest infrastructure making the 'DontDetach' trait obsolete
- Lots of other fixes, additions and improvements


Version 0.7.0 (2011-07-27)
--------------------------
A great number of changes and improvements, most importantly:

- removed dependency on Akka Mist
- upgraded to Scala 2.9.0-1 and Akka 1.1.3
- split into spray-server, spray-client and spray-http
- added support for

  + gzip/deflate encodings
  + authentication/authorization (incl. HTTP Basic Auth)
  + proper server-side caching
  + even better path and parameter matching
  + case class extractions
  + spray-json (un)marshalling
  + Tomcat 6

- closed 27 tickets


Version 0.5.0 (2011-03-31)
--------------------------
first public release<|MERGE_RESOLUTION|>--- conflicted
+++ resolved
@@ -1,14 +1,6 @@
-<<<<<<< HEAD
-Version 1.0-M8.1 (2013-06-11)
------------------------------
-- Fixed regression in spray-routing causing NPEs on first request
-
-
-Version 1.0-M8 (2013-06-10)
-=======
-Version 1.1-RC1 (2013-10-22)
+Version 1.0-RC1 (2013-10-22)
 ----------------------------
-- Upgraded to Scala 2.10.3 and latest versions of all dependencies
+- Upgraded to latest versions of all dependencies
 
 - spray-caching: added a size method to ``Cache[V]``
 
@@ -98,8 +90,12 @@
   + smaller fixes, additions and improvements
 
 
-Version 1.1-M8 (2013-06-10)
->>>>>>> 66d0edf8
+Version 1.0-M8.1 (2013-06-11)
+-----------------------------
+- Fixed regression in spray-routing causing NPEs on first request
+
+
+Version 1.0-M8 (2013-06-10)
 ---------------------------
 - Upgraded to Scala 2.9.3, Akka 2.0.5 and latest versions of all dependencies
 - general: added automatic source formatting via sbt-scalariform
