--- conflicted
+++ resolved
@@ -1,7 +1,4 @@
-<<<<<<< HEAD
-Version 1.0-RC1 (2013-10-22)
-=======
-Version 1.1-RC2 (2013-10-30)
+Version 1.0-RC2 (2013-10-30)
 ----------------------------
 
 - spray-can:
@@ -33,8 +30,7 @@
   + added `PathMatcher::repeated` modifier (#636)
 
 
-Version 1.1-RC1 (2013-10-22)
->>>>>>> 9238f5bf
+Version 1.0-RC1 (2013-10-22)
 ----------------------------
 - Upgraded to latest versions of all dependencies
 
