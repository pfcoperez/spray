--- conflicted
+++ resolved
@@ -1,34 +1,4 @@
-<<<<<<< HEAD
-Version 1.3.0 (2014-03-06)
---------------------------
-
-- upgrade to Akka 2.3.0 final
-
-
-Version 1.3-RC4 (2014-02-28)
-----------------------------
-
-- upgrade to Akka 2.3.0-RC4
-
-
-Version 1.3-RC1 (2014-01-22)
-----------------------------
-
-- upgrade to Akka 2.3.0-RC1
-
-
-Version 1.3-M2 (2013-12-19)
----------------------------
-
-- upgrade to Akka 2.3-M2
-
-
-Version 1.3-M1 (2013-12-06)
----------------------------
-
-- upgrade to Akka 2.3-M1
-=======
-Version 1.2.1 (2014-03-14)
+Version 1.3.1 (2014-03-14)
 --------------------------
 
 - spray-can:
@@ -89,7 +59,36 @@
 
   + make testing agnostic to native newline characters (#632)
   + replace underscore with hyphen in `Utils.actorSystemNameFrom` (#786)
->>>>>>> 24f9baca
+
+
+Version 1.3.0 (2014-03-06)
+--------------------------
+
+- upgrade to Akka 2.3.0 final
+
+
+Version 1.3-RC4 (2014-02-28)
+----------------------------
+
+- upgrade to Akka 2.3.0-RC4
+
+
+Version 1.3-RC1 (2014-01-22)
+----------------------------
+
+- upgrade to Akka 2.3.0-RC1
+
+
+Version 1.3-M2 (2013-12-19)
+---------------------------
+
+- upgrade to Akka 2.3-M2
+
+
+Version 1.3-M1 (2013-12-06)
+---------------------------
+
+- upgrade to Akka 2.3-M1
 
 
 Version 1.2.0 (2013-11-29)
