--- conflicted
+++ resolved
@@ -8,13 +8,9 @@
 
 addSbtPlugin("io.spray" % "sbt-revolver" % "0.7.2")
 
-<<<<<<< HEAD
-addSbtPlugin("io.spray" % "sbt-boilerplate" % "0.5.1")
-=======
 addSbtPlugin("com.typesafe.sbt" % "sbt-twirl" % "1.0.2")
 
 addSbtPlugin("io.spray" % "sbt-boilerplate" % "0.5.9")
->>>>>>> 6a11bd0e
 
 addSbtPlugin("com.eed3si9n" % "sbt-assembly" % "0.11.2")
 
@@ -24,12 +20,6 @@
 
 addSbtPlugin("com.typesafe.sbt" % "sbt-osgi" % "0.7.0")
 
-<<<<<<< HEAD
-addSbtPlugin("com.typesafe.sbt" % "sbt-pgp" % "0.8.1")
-=======
-addSbtPlugin("com.eed3si9n" % "sbt-unidoc" % "0.3.1")
-
 addSbtPlugin("com.typesafe.sbt" % "sbt-pgp" % "0.8.2")
 
-addSbtPlugin("com.earldouglas" % "xsbt-web-plugin" % "1.0.0-M7")
->>>>>>> 6a11bd0e
+addSbtPlugin("com.earldouglas" % "xsbt-web-plugin" % "1.0.0-M7")