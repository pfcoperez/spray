--- conflicted
+++ resolved
@@ -1,14 +1,9 @@
 package spray.examples
 
 import akka.actor._
-<<<<<<< HEAD
 import akka.util.duration._
 import akka.util.Duration
-import java.io.{FileInputStream, FileOutputStream, File}
-=======
-import scala.concurrent.duration._
 import java.io.{InputStream, FileInputStream, FileOutputStream, File}
->>>>>>> ac77fee6
 import org.jvnet.mimepull.{MIMEPart, MIMEMessage}
 import spray.http._
 import MediaTypes._
@@ -28,21 +23,12 @@
   val Some(HttpHeaders.`Content-Type`(ContentType(multipart: MultipartMediaType, _))) = header[HttpHeaders.`Content-Type`]
   val boundary = multipart.parameters("boundary")
 
-<<<<<<< HEAD
   log.info("Got start of chunked request " + method + ' ' + uri + " with multipart boundary '" + boundary + "' writing to " + tmpFile)
-  var bytesWritten = 0
-
-  def receive = {
-    case c: MessageChunk =>
-      log.info("Got " + c.body.size + " bytes of chunked request " + method + ' ' + uri)
-=======
-  log.info(s"Got start of chunked request $method $uri with multipart boundary '$boundary' writing to $tmpFile")
   var bytesWritten = 0L
 
   def receive = {
     case c: MessageChunk =>
-      log.debug(s"Got ${c.data.length} bytes of chunked request $method $uri")
->>>>>>> ac77fee6
+      log.info("Got " + c.data.length + " bytes of chunked request " + method + ' ' + uri)
 
       output.write(c.data.toByteArray)
       bytesWritten += c.data.length
