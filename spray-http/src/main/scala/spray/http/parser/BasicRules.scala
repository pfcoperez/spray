/*
 * Copyright (C) 2011-2013 spray.io
 *
 * Licensed under the Apache License, Version 2.0 (the "License");
 * you may not use this file except in compliance with the License.
 * You may obtain a copy of the License at
 *
 * http://www.apache.org/licenses/LICENSE-2.0
 *
 * Unless required by applicable law or agreed to in writing, software
 * distributed under the License is distributed on an "AS IS" BASIS,
 * WITHOUT WARRANTIES OR CONDITIONS OF ANY KIND, either express or implied.
 * See the License for the specific language governing permissions and
 * limitations under the License.
 */

package spray.http
package parser

import java.lang.{ StringBuilder ⇒ JStringBuilder }
import org.parboiled.scala._

// direct implementation of http://www.w3.org/Protocols/rfc2616/rfc2616-sec2.html#sec2
private[parser] object BasicRules extends Parser {

  def Octet = rule { "\u0000" - "\u00FF" }

  def Char = rule { "\u0000" - "\u007F" }

  def Alpha = rule { LoAlpha | UpAlpha }

  def UpAlpha = rule { "A" - "Z" }

  def LoAlpha = rule { "a" - "z" }

  def Digit = rule { "0" - "9" }

  def AlphaNum = rule { Alpha | Digit }

<<<<<<< HEAD
  def CTL = rule { "\u0000" - "\u001F" | "\u001F" }
=======
  def CTL = rule { "\u0000" - "\u001F" | "\u007F" }
>>>>>>> af24d2fa

  def CRLF = rule { str("\r\n") }

  def LWS = rule { optional(CRLF) ~ oneOrMore(anyOf(" \t")) }

  def Text = rule { !CTL ~ ANY | LWS }

  def Hex = rule { "A" - "F" | "a" - "f" | Digit }

  def Separator = rule { anyOf("()<>@,;:\\\"/[]?={} \t") }

  def Token: Rule1[String] = rule { oneOrMore(!CTL ~ !Separator ~ ANY) ~> identityFunc }

<<<<<<< HEAD
  def Comment: Rule0 = rule { "(" ~ zeroOrMore(CText | QuotedPair ~ DROP | Comment) ~ ")" }

  def CText = rule { !anyOf("()") ~ Text }

  def QuotedString: Rule1[String] = rule {
    "\"" ~ zeroOrMore(QuotedPair | QDText) ~~> (chars ⇒ new String(chars.toArray)) ~ "\""
  }

  def QDText: Rule1[Char] = rule { !ch('"') ~ Text ~:> identityFunc }

  def QuotedPair: Rule1[Char] = rule { "\\" ~ Char ~:> identityFunc }
=======
  // contrary to the spec we do not allow nested comments
  def Comment = rule {
    "(" ~ push(new JStringBuilder) ~ zeroOrMore(QDText(anyOf("()"))) ~ ")" ~~> (_.toString)
  }

  def QuotedString = rule {
    "\"" ~ push(new JStringBuilder) ~ zeroOrMore(QDText(ch('"'))) ~ "\"" ~~> (_.toString)
  }

  def QDText(excluded: Rule0) =
    ("\\" ~ Char | !excluded ~ Text) ~ toRunAction(c ⇒ c.getValueStack.peek.asInstanceOf[JStringBuilder].append(c.getFirstMatchChar))
>>>>>>> af24d2fa

  // helpers

  def OptWS = rule { zeroOrMore(LWS) }

  def ListSep = rule { oneOrMore("," ~ OptWS) }

  // we don't match scoped IPv6 addresses
  def IPv6Address = rule { oneOrMore(Hex | anyOf(":.")) }

  def IPv6Reference: Rule1[String] = rule { group("[" ~ IPv6Address ~ "]") ~> identityFunc }
}<|MERGE_RESOLUTION|>--- conflicted
+++ resolved
@@ -37,11 +37,7 @@
 
   def AlphaNum = rule { Alpha | Digit }
 
-<<<<<<< HEAD
-  def CTL = rule { "\u0000" - "\u001F" | "\u001F" }
-=======
   def CTL = rule { "\u0000" - "\u001F" | "\u007F" }
->>>>>>> af24d2fa
 
   def CRLF = rule { str("\r\n") }
 
@@ -55,19 +51,6 @@
 
   def Token: Rule1[String] = rule { oneOrMore(!CTL ~ !Separator ~ ANY) ~> identityFunc }
 
-<<<<<<< HEAD
-  def Comment: Rule0 = rule { "(" ~ zeroOrMore(CText | QuotedPair ~ DROP | Comment) ~ ")" }
-
-  def CText = rule { !anyOf("()") ~ Text }
-
-  def QuotedString: Rule1[String] = rule {
-    "\"" ~ zeroOrMore(QuotedPair | QDText) ~~> (chars ⇒ new String(chars.toArray)) ~ "\""
-  }
-
-  def QDText: Rule1[Char] = rule { !ch('"') ~ Text ~:> identityFunc }
-
-  def QuotedPair: Rule1[Char] = rule { "\\" ~ Char ~:> identityFunc }
-=======
   // contrary to the spec we do not allow nested comments
   def Comment = rule {
     "(" ~ push(new JStringBuilder) ~ zeroOrMore(QDText(anyOf("()"))) ~ ")" ~~> (_.toString)
@@ -79,7 +62,6 @@
 
   def QDText(excluded: Rule0) =
     ("\\" ~ Char | !excluded ~ Text) ~ toRunAction(c ⇒ c.getValueStack.peek.asInstanceOf[JStringBuilder].append(c.getFirstMatchChar))
->>>>>>> af24d2fa
 
   // helpers
 
